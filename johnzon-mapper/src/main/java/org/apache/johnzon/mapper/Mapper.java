--- conflicted
+++ resolved
@@ -80,10 +80,7 @@
 import java.util.concurrent.ConcurrentMap;
 
 import static java.util.Arrays.asList;
-<<<<<<< HEAD
-=======
 import static org.apache.johnzon.mapper.internal.Streams.noClose;
->>>>>>> 67405820
 
 public class Mapper implements Closeable {
     private static final Adapter<Object, String> FALLBACK_CONVERTER = new ConverterAdapter<Object>(new FallbackConverter());
@@ -97,19 +94,9 @@
     protected final ReaderHandler readerHandler;
     protected final Collection<Closeable> closeables;
 
-<<<<<<< HEAD
     Mapper(final JsonReaderFactory readerFactory, final JsonGeneratorFactory generatorFactory, MapperConfig config,
                   final Comparator<String> attributeOrder,
                   final Collection<Closeable> closeables) {
-=======
-    // CHECKSTYLE:OFF
-    public Mapper(final JsonReaderFactory readerFactory, final JsonGeneratorFactory generatorFactory,
-                  final boolean doClose, final Map<AdapterKey, Adapter<?, ?>> adapters,
-                  final int version, final Comparator<String> attributeOrder, final boolean skipNull, final boolean skipEmptyArray,
-                  final AccessMode accessMode, final boolean treatByteArrayAsBase64, final boolean treatByteArrayAsBase64URL, final Charset encoding,
-                  final Collection<Closeable> closeables, final boolean readAttributeBeforeWrite) {
-        // CHECKSTYLE:ON
->>>>>>> 67405820
         this.readerFactory = readerFactory;
         this.generatorFactory = generatorFactory;
         this.config = config;
@@ -273,17 +260,6 @@
         return generator;
     }
 
-<<<<<<< HEAD
-    private void doCloseOrFlush(final JsonGenerator generator) {
-        if (config.isClose()) {
-            generator.close();
-        } else {
-            generator.flush();
-        }
-    }
-
-=======
->>>>>>> 67405820
     public <T> void writeIterable(final Iterable<T> object, final OutputStream stream) {
         writeIterable(object, new OutputStreamWriter(stream, config.getEncoding()));
     }
@@ -328,35 +304,22 @@
             }
             return;
         }
-<<<<<<< HEAD
-
-        final JsonGenerator generator = generatorFactory.createGenerator(stream);
+
+        final JsonGenerator generator = generatorFactory.createGenerator(stream(stream));
         writeObject(object, generator);
     }
 
     public void writeObject(final Object object, final OutputStream stream) {
-        final JsonGenerator generator = generatorFactory.createGenerator(stream, config.getEncoding());
+        final JsonGenerator generator = generatorFactory.createGenerator(stream(stream), config.getEncoding());
         writeObject(object, generator);
     }
 
     private void writeObject(Object object, JsonGenerator generator) {
-        try {
-            MappingGenerator mappingGenerator = new MappingGeneratorImpl(config, generator, mappings);
-            generator.writeStartObject();
-            mappingGenerator.writeObject(object);
-            generator.writeEnd();
-        } finally {
-            doCloseOrFlush(generator);
-        }
-=======
-        final JsonGenerator generator = generatorFactory.createGenerator(stream(stream));
-        doWriteHandlingNullObject(object, generator);
-    }
-
-    public void writeObject(final Object object, final OutputStream stream) {
-        final JsonGenerator generator = generatorFactory.createGenerator(stream(stream), encoding);
-        doWriteHandlingNullObject(object, generator);
->>>>>>> 67405820
+        MappingGenerator mappingGenerator = new MappingGeneratorImpl(config, generator, mappings);
+        generator.writeStartObject();
+        mappingGenerator.writeObject(object);
+        generator.writeEnd();
+        generator.close();
     }
 
     public String writeArrayAsString(final Collection<?> instance) {
@@ -512,13 +475,8 @@
             if (length == 0 && config.isSkipEmptyArray()) {
                 return generator;
             }
-<<<<<<< HEAD
-            
+
             if(config.isTreatByteArrayAsBase64() && (type == byte[].class /*|| type == Byte[].class*/)) {
-=======
-
-            if(treatByteArrayAsBase64 && (type == byte[].class /*|| type == Byte[].class*/)) {
->>>>>>> 67405820
                 String base64EncodedByteArray = DatatypeConverter.printBase64Binary((byte[]) value);
                 generator.write(key, base64EncodedByteArray);
                 return generator;
@@ -637,13 +595,9 @@
         } catch (final Exception e) {
             throw new MapperException(e);
         } finally {
-<<<<<<< HEAD
             if (config.isClose()) {
                 reader.close();
             }
-=======
-            reader.close();
->>>>>>> 67405820
         }
     }
 
@@ -658,13 +612,9 @@
         } catch (final Exception e) {
             throw new MapperException(e);
         } finally {
-<<<<<<< HEAD
             if (config.isClose()) {
                 reader.close();
             }
-=======
-            reader.close();
->>>>>>> 67405820
         }
     }
 
@@ -687,13 +637,9 @@
         } catch (final Exception e) {
             throw new MapperException(e);
         } finally {
-<<<<<<< HEAD
             if (config.isClose()) {
                 reader.close();
             }
-=======
-            reader.close();
->>>>>>> 67405820
         }
     }
 
@@ -723,13 +669,9 @@
         } catch (final Exception e) {
             throw new MapperException(e);
         } finally {
-<<<<<<< HEAD
             if (config.isClose()) {
                 reader.close();
             }
-=======
-            reader.close();
->>>>>>> 67405820
         }
     }
 
@@ -1075,19 +1017,19 @@
     }
 
     private Reader stream(final Reader stream) {
-        return !close ? noClose(stream) : stream;
+        return !config.isClose() ? noClose(stream) : stream;
     }
 
     private Writer stream(final Writer stream) {
-        return !close ? noClose(stream) : stream;
+        return !config.isClose() ? noClose(stream) : stream;
     }
 
     private OutputStream stream(final OutputStream stream) {
-        return !close ? noClose(stream) : stream;
+        return !config.isClose() ? noClose(stream) : stream;
     }
 
     private InputStream stream(final InputStream stream) {
-        return !close ? noClose(stream) : stream;
+        return !config.isClose() ? noClose(stream) : stream;
     }
 
     @Override
