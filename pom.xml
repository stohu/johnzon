--- conflicted
+++ resolved
@@ -33,11 +33,7 @@
   <groupId>org.apache.johnzon</groupId>
   <artifactId>johnzon</artifactId>
   <packaging>pom</packaging>
-<<<<<<< HEAD
-  <version>1.0.1-SNAPSHOT</version>
-=======
   <version>1.1.0-SNAPSHOT</version>
->>>>>>> a2a1a047
   <name>Apache Johnzon</name>
   <description>Apache Johnzon is an implementation of JSR-353 (JavaTM API for JSON Processing).</description>
   <inceptionYear>2014</inceptionYear>
