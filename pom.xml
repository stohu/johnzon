<?xml version="1.0" encoding="UTF-8"?>
<!--
    Licensed to the Apache Software Foundation (ASF) under one
    or more contributor license agreements.  See the NOTICE file
    distributed with this work for additional information
    regarding copyright ownership.  The ASF licenses this file
    to you under the Apache License, Version 2.0 (the
    "License"); you may not use this file except in compliance
    with the License.  You may obtain a copy of the License at

     http://www.apache.org/licenses/LICENSE-2.0

    Unless required by applicable law or agreed to in writing,
    software distributed under the License is distributed on an
    "AS IS" BASIS, WITHOUT WARRANTIES OR CONDITIONS OF ANY
    KIND, either express or implied.  See the License for the
    specific language governing permissions and limitations
    under the License.
-->
<project xmlns="http://maven.apache.org/POM/4.0.0" xmlns:xsi="http://www.w3.org/2001/XMLSchema-instance" xsi:schemaLocation="http://maven.apache.org/POM/4.0.0 http://maven.apache.org/xsd/maven-4.0.0.xsd">
  <modelVersion>4.0.0</modelVersion>

  <parent>
    <groupId>org.apache</groupId>
    <artifactId>apache</artifactId>
    <version>21</version>
  </parent>

  <groupId>org.apache.johnzon</groupId>
  <artifactId>johnzon</artifactId>
  <packaging>pom</packaging>
<<<<<<< HEAD
  <version>1.2.1-SNAPSHOT</version>
=======
  <version>1.2.2-SNAPSHOT</version>
>>>>>>> 6606797d
  <name>Apache Johnzon</name>
  <description>Apache Johnzon is an implementation of JSR-353 (JavaTM API for JSON Processing).</description>
  <inceptionYear>2014</inceptionYear>
  <url>http://johnzon.apache.org</url>

  <properties>
    <geronimo-jsonp.version>1.3</geronimo-jsonp.version>
    <geronimo-jsonb.version>1.2</geronimo-jsonb.version>
    <project.build.sourceEncoding>UTF-8</project.build.sourceEncoding>
    <johnzon.site.url>https://svn.apache.org/repos/asf/johnzon/site/publish/</johnzon.site.url>
    <pubsub.url>scm:svn:${johnzon.site.url}</pubsub.url>
    <staging.directory>${project.build.directory}/site</staging.directory>
    <felix.plugin.version>4.0.0</felix.plugin.version>
    <bnd.version.policy>[$(version;==;$(@)),$(version;+;$(@)))</bnd.version.policy>
    <java-compile.version>1.8</java-compile.version>
    <cxf.version>3.0.0</cxf.version>
    <javadoc.params /> <!-- for java 8 set disable doclint (by profile) -->
    <checkstyle.version>2.15</checkstyle.version> <!-- checkstyle > 2.15 version do not support java 6 -->
    <!-- JVM values for surefire plugin -->
    <surefire.jvm.params>-Xms1024m -Xmx2048m -Dfile.encoding=UTF-8</surefire.jvm.params>
    <owb.version>1.7.5</owb.version>
  </properties>

  <modules>
    <module>johnzon-core</module>
    <module>johnzon-mapper</module>
    <module>johnzon-jaxrs</module>
    <module>johnzon-distribution</module>
    <module>johnzon-maven-plugin</module>
    <module>johnzon-websocket</module>
    <module>johnzon-jsonb</module>
    <module>johnzon-json-extras</module>
    <module>johnzon-jsonschema</module>
  </modules>

  <dependencyManagement>
    <dependencies>
      <dependency>
        <groupId>org.apache.geronimo.specs</groupId>
        <artifactId>geronimo-jsonb_1.0_spec</artifactId>
        <version>${geronimo-jsonb.version}</version>
        <scope>provided</scope>
      </dependency>
    </dependencies>
  </dependencyManagement>

  <dependencies>
    <dependency>
      <groupId>org.apache.geronimo.specs</groupId>
      <artifactId>geronimo-json_1.1_spec</artifactId>
      <version>${geronimo-jsonp.version}</version>
      <scope>provided</scope>
    </dependency>

    <dependency>
      <groupId>junit</groupId>
      <artifactId>junit</artifactId>
      <version>4.12</version>
      <scope>test</scope>
    </dependency>
  </dependencies>

  <build>
    <plugins>
      <plugin>
        <groupId>org.apache.maven.plugins</groupId>
        <artifactId>maven-compiler-plugin</artifactId>
        <configuration>
          <source>${java-compile.version}</source>
          <target>${java-compile.version}</target>
          <encoding>UTF-8</encoding>
          <showDeprecation>true</showDeprecation>
          <showWarnings>true</showWarnings>
        </configuration>
      </plugin>

      <plugin>
        <groupId>org.apache.rat</groupId>
        <artifactId>apache-rat-plugin</artifactId>
        <configuration>
          <includes>
            <include>src/**/*</include>
            <include>pom.xml</include>
          </includes>
          <excludes>
            <exclude>**/*/MANIFEST.MF</exclude>
            <exclude>.git</exclude>
            <exclude>.gitignore</exclude>
            <exclude>.idea</exclude>
            <exclude>*.iws</exclude>
            <exclude>*.iml</exclude>
            <exclude>*.ipr</exclude>
            <exclude>**/META-INF/services/javax.*</exclude>
            <exclude>**/*.json</exclude>
            <exclude>**/*.yml</exclude>
            <exclude>**/bench/*.txt</exclude>
          </excludes>
        </configuration>
        <executions>
          <execution>
            <phase>verify</phase>
            <goals>
              <goal>check</goal>
            </goals>
          </execution>
        </executions>
      </plugin>

      <plugin>
        <groupId>org.apache.maven.plugins</groupId>
        <artifactId>maven-scm-publish-plugin</artifactId>
        <configuration>
          <automaticRemotePathCreation>true</automaticRemotePathCreation>
          <content>${project.reporting.outputDirectory}</content>
          <pubScmUrl>${pubsub.url}</pubScmUrl>
          <tryUpdate>true</tryUpdate>
          <checkoutDirectory>${project.basedir}/.site-content</checkoutDirectory>
          <ignorePathsToDelete>
            <ignorePathToDelete>archives**</ignorePathToDelete>
          </ignorePathsToDelete>
        </configuration>
        <executions>
          <execution>
            <id>scm-publish</id>
            <phase>site-deploy</phase>
            <!-- deploy site with maven-scm-publish-plugin -->
            <goals>
              <goal>publish-scm</goal>
            </goals>
          </execution>
        </executions>
      </plugin>
      <plugin>
        <groupId>org.apache.maven.plugins</groupId>
        <artifactId>maven-site-plugin</artifactId>
        <version>3.5.1</version>
        <configuration>
          <stagingDirectory>${staging.directory}</stagingDirectory>
        </configuration>
        <dependencies>
          <dependency>
            <groupId>org.apache.maven.doxia</groupId>
            <artifactId>doxia-core</artifactId>
            <version>1.7</version>
          </dependency>
          <dependency>
            <groupId>org.apache.maven.doxia</groupId>
            <artifactId>doxia-module-markdown</artifactId>
            <version>1.7</version>
          </dependency>
        </dependencies>
      </plugin>

      <plugin>
        <groupId>org.apache.maven.plugins</groupId>
        <artifactId>maven-checkstyle-plugin</artifactId>
        <version>${checkstyle.version}</version>
        <executions>
          <execution>
            <id>verify-style</id>
            <phase>process-classes</phase>
            <goals>
              <goal>check</goal>
            </goals>
          </execution>
        </executions>
        <configuration>
          <encoding>UTF-8</encoding>
          <consoleOutput>true</consoleOutput>
          <failOnViolation>true</failOnViolation>
          <includeTestSourceDirectory>true</includeTestSourceDirectory>
          <failsOnError>true</failsOnError>
          <linkXRef>true</linkXRef>
          <logViolationsToConsole>true</logViolationsToConsole>
          <checkstyleRules>
            <module name="Checker">
              <module name="SuppressionCommentFilter" />
              <module name="FileLength">
                <property name="max" value="3500" />
                <property name="fileExtensions" value="java" />
              </module>
              <module name="FileTabCharacter" />
              <module name="TreeWalker">
                <module name="FileContentsHolder" />
                <module name="ConstantName">
                  <property name="format" value="^(([A-Z][A-Z0-9]*(_[A-Z0-9]+)*))$" />
                </module>
                <module name="LocalVariableName" />
                <module name="MethodName">
                  <property name="format" value="^_?[a-z][a-zA-Z0-9]*$" />
                </module>
                <module name="PackageName" />
                <module name="LocalFinalVariableName" />
                <module name="ParameterName" />
                <module name="StaticVariableName" />
                <module name="TypeName">
                  <property name="format" value="^_?[A-Z][a-zA-Z0-9]*$" />
                </module>
                <module name="AvoidStarImport">
                  <property name="excludes" value="java.io,java.net,java.util,javax.enterprise.inject.spi,javax.enterprise.context" />
                </module>
                <module name="IllegalImport" />
                <module name="RedundantImport" />
                <module name="UnusedImports" />
                <module name="LineLength">
                  <property name="max" value="180" />
                  <property name="ignorePattern" value="@version|@see" />
                </module>
                <module name="MethodLength">
                  <property name="max" value="250" />
                </module>
                <module name="ParameterNumber">
                  <property name="max" value="11" />
                </module>
                <module name="EmptyBlock">
                  <property name="option" value="text" />
                </module>
                <module name="NeedBraces" />
                <module name="LeftCurly">
                  <property name="option" value="EOL" />
                </module>
                <module name="RightCurly">
                  <property name="option" value="SAME" />
                </module>
                <module name="EmptyStatement" />
                <module name="EqualsHashCode" />
                <module name="DefaultComesLast" />
                <module name="MissingSwitchDefault" />
                <module name="FallThrough" />
                <module name="MultipleVariableDeclarations" />
                <module name="com.puppycrawl.tools.checkstyle.checks.design.DesignForExtensionCheck">
                  <property name="severity" value="ignore" />
                </module>
                <module name="HideUtilityClassConstructor" />
                <module name="com.puppycrawl.tools.checkstyle.checks.design.VisibilityModifierCheck">
                  <property name="packageAllowed" value="false" />
                  <property name="protectedAllowed" value="true" />
                  <property name="publicMemberPattern" value="^serialVersionUID" />
                  <property name="severity" value="warning" />
                </module>
                <module name="UpperEll" />
              </module>
            </module>
          </checkstyleRules>
        </configuration>
      </plugin>

      <plugin>
        <groupId>org.apache.maven.plugins</groupId>
        <artifactId>maven-source-plugin</artifactId>
        <version>2.3</version>
        <executions>
          <execution>
            <id>generate-sources</id>
            <goals>
              <goal>jar</goal>
            </goals>
          </execution>
        </executions>
      </plugin>

      <plugin>
        <groupId>org.apache.maven.plugins</groupId>
        <artifactId>maven-jar-plugin</artifactId>
        <version>2.5</version>
        <configuration>
          <skipIfEmpty>true</skipIfEmpty>
        </configuration>
      </plugin>

      <plugin>
        <groupId>org.apache.maven.plugins</groupId>
        <artifactId>maven-javadoc-plugin</artifactId>
        <version>2.10.3</version>
        <executions>
          <execution>
            <id>attach-javadocs</id>
            <goals>
              <goal>jar</goal>
            </goals>
            <configuration>
              <show>private</show>
              <additionalparam>${javadoc.params}</additionalparam> <!-- maven plugin generated a HelpMojo with malformed javadoc -->
            </configuration>
          </execution>
        </executions>
      </plugin>

      <plugin>
        <groupId>org.apache.maven.plugins</groupId>
        <artifactId>maven-surefire-plugin</artifactId>
        <version>3.0.0-M3</version>
        <configuration>
          <argLine>${surefire.jvm.params}</argLine>
          <trimStackTrace>false</trimStackTrace>
        </configuration>
      </plugin>

      <plugin>
        <groupId>org.apache.maven.plugins</groupId>
        <artifactId>maven-release-plugin</artifactId>
        <configuration>
          <tagNameFormat>v@{project.version}</tagNameFormat>
          <pushChanges>false</pushChanges>
          <localCheckout>true</localCheckout>
          <autoVersionSubmodules>true</autoVersionSubmodules>
        </configuration>
      </plugin>

      <plugin>
        <groupId>org.codehaus.mojo</groupId>
        <artifactId>cobertura-maven-plugin</artifactId>
        <version>2.6</version>
        <configuration>
          <instrumentation>
            <ignores>
              <ignore>org.apache.johnzon.maven.*</ignore>
            </ignores>
            <excludes>
              <exclude>org/apache/johnzon/**/*Mojo*.class</exclude>
              <exclude>org/apache/johnzon/**/*Test.class</exclude>
            </excludes>
          </instrumentation>
          <formats>
            <format>xml</format>
          </formats>
          <aggregate>true</aggregate>
        </configuration>
      </plugin>

      <plugin>
        <groupId>org.eluder.coveralls</groupId>
        <artifactId>coveralls-maven-plugin</artifactId>
        <version>3.0.1</version>
        <configuration>
        </configuration>
      </plugin>

      <plugin>
        <groupId>org.apache.felix</groupId>
        <artifactId>maven-bundle-plugin</artifactId>
        <version>${felix.plugin.version}</version>
        <inherited>true</inherited>
        <extensions>true</extensions>
        <configuration>
          <instructions>
            <_contract>*</_contract>
            <_removeheaders>Private-Package,Include-Resource,Embed-Dependency,Created-By,Bnd-LastModified,Built-By,Tool</_removeheaders>
            <_versionpolicy>${bnd.version.policy}</_versionpolicy>
            <Bundle-DocURL>http://johnzon.apache.org/</Bundle-DocURL>
          </instructions>
        </configuration>
      </plugin>

      <plugin>
        <groupId>org.apache.maven.plugins</groupId>
        <artifactId>maven-enforcer-plugin</artifactId>
        <version>1.4</version>
        <executions>
          <execution>
            <id>enforce-versions</id>
            <goals>
              <goal>enforce</goal>
            </goals>
            <configuration>
              <rules>
                <requireMavenVersion>
                  <version>[3.1,)</version>
                </requireMavenVersion>
                <requireJavaVersion>
                  <version>[${java-compile.version},)</version>
                </requireJavaVersion>
              </rules>
            </configuration>
          </execution>
        </executions>
      </plugin>
    </plugins>
  </build>

  <issueManagement>
    <system>jira</system>
    <url>https://issues.apache.org/jira/browse/JOHNZON</url>
  </issueManagement>

  <distributionManagement>
    <site>
      <id>apache.website</id>
      <url>${pubsub.url}</url>
    </site>
  </distributionManagement>

  <scm>
    <connection>scm:git:https://git-wip-us.apache.org/repos/asf/johnzon.git</connection>
    <developerConnection>scm:git:https://git-wip-us.apache.org/repos/asf/johnzon.git</developerConnection>
    <url>https://git-wip-us.apache.org/repos/asf?p=johnzon.git</url>
    <tag>HEAD</tag>
  </scm>

  <reporting>
    <plugins>
      <plugin>
        <groupId>org.apache.maven.plugins</groupId>
        <artifactId>maven-site-plugin</artifactId>
        <version>3.5.1</version>
      </plugin>
      <plugin>
        <groupId>org.codehaus.mojo</groupId>
        <artifactId>findbugs-maven-plugin</artifactId>
        <version>3.0.4</version>
        <configuration>
          <xmlOutput>true</xmlOutput>
          <!-- Optional directory to put findbugs xdoc xml report -->
          <xmlOutputDirectory>target/site</xmlOutputDirectory>
        </configuration>
      </plugin>
      <plugin>
        <groupId>org.apache.maven.plugins</groupId>
        <artifactId>maven-pmd-plugin</artifactId>
        <version>3.6</version>
      </plugin>
      <plugin>
        <groupId>org.apache.maven.plugins</groupId>
        <artifactId>maven-project-info-reports-plugin</artifactId>
        <version>2.9</version>
        <configuration>
          <dependencyLocationsEnabled>false</dependencyLocationsEnabled>
        </configuration>
      </plugin>
      <plugin>
        <groupId>org.apache.maven.plugins</groupId>
        <artifactId>maven-javadoc-plugin</artifactId>
        <version>2.10.3</version>
        <configuration>
          <notimestamp>true</notimestamp>
          <show>private</show>
          <additionalparam>${javadoc.params}</additionalparam> <!-- maven plugin generated a HelpMojo with malformed javadoc -->
        </configuration>
        <reportSets>
          <reportSet>
            <reports>
              <report>javadoc</report>
            </reports>
          </reportSet>
          <reportSet>
            <inherited>false</inherited>
            <reports>
              <report>aggregate</report>
            </reports>
          </reportSet>
        </reportSets>
      </plugin>
      <plugin>
        <groupId>org.apache.maven.plugins</groupId>
        <artifactId>maven-surefire-report-plugin</artifactId>
        <version>2.19.1</version>
        <configuration>
          <argLine>${surefire.jvm.params}</argLine>
          <aggregate>true</aggregate>
        </configuration>
      </plugin>
      <plugin>
        <groupId>org.codehaus.mojo</groupId>
        <artifactId>cobertura-maven-plugin</artifactId>
        <version>2.6</version>
        <configuration>
          <instrumentation>
            <ignores>
              <ignore>org.apache.johnzon.maven.*</ignore>
            </ignores>
            <excludes>
              <exclude>org/apache/johnzon/**/*Mojo*.class</exclude>
              <exclude>org/apache/johnzon/**/*Test.class</exclude>
            </excludes>
          </instrumentation>
          <formats>
            <format>html</format>
          </formats>
          <aggregate>true</aggregate>
        </configuration>
      </plugin>
      <plugin>
        <groupId>org.apache.maven.plugins</groupId>
        <artifactId>maven-checkstyle-plugin</artifactId>
        <version>${checkstyle.version}</version>
        <reportSets>
          <reportSet>
            <reports>
              <report>checkstyle</report>
            </reports>
          </reportSet>
        </reportSets>
      </plugin>
      <plugin>
        <groupId>org.codehaus.mojo</groupId>
        <artifactId>versions-maven-plugin</artifactId>
        <version>2.1</version>
        <reportSets>
          <reportSet>
            <reports>
              <report>dependency-updates-report</report>
              <report>plugin-updates-report</report>
              <report>property-updates-report</report>
            </reports>
          </reportSet>
        </reportSets>
      </plugin>
      <plugin>
        <groupId>org.codehaus.mojo</groupId>
        <artifactId>taglist-maven-plugin</artifactId>
        <version>2.4</version>
        <configuration>
          <tags>
            <tag>TODO</tag>
            <tag>FIXME</tag>
            <tag>NOPMD</tag>
            <tag>NOTE</tag>
          </tags>
          <aggregate>true</aggregate>
        </configuration>
      </plugin>
      <plugin>
        <groupId>org.apache.maven.plugins</groupId>
        <artifactId>maven-changelog-plugin</artifactId>
        <version>2.3</version>
        <configuration>
          <type>range</type>
          <range>30</range>
          <headingDateFormat>dd MMM, yyyy</headingDateFormat>
        </configuration>
      </plugin>
      <plugin>
        <groupId>org.apache.maven.plugins</groupId>
        <artifactId>maven-changes-plugin</artifactId>
        <version>2.11</version>
        <configuration>
          <useJql>true</useJql>
          <columnNames>Type,Key,Summary,Assignee,Status,Resolution,Created</columnNames>
          <maxEntries>200</maxEntries>
          <onlyCurrentVersion>true</onlyCurrentVersion>
          <resolutionIds>Fixed</resolutionIds>
          <sortColumnNames>Type,Key</sortColumnNames>
        </configuration>
        <reportSets>
          <reportSet>
            <reports>
              <report>changes-report</report>
              <report>jira-report</report>
            </reports>
          </reportSet>
        </reportSets>
      </plugin>
    </plugins>
  </reporting>

  <licenses>
    <license>
      <name>The Apache Software License, Version 2.0</name>
      <url>http://www.apache.org/licenses/LICENSE-2.0.txt</url>
      <distribution>repo</distribution>
    </license>
  </licenses>

  <mailingLists>
    <mailingList>
      <name>Johnzon Commits List</name>
      <subscribe>commits-subscribe@johnzon.apache.org</subscribe>
      <unsubscribe>commits-unsubscribe@johnzon.apache.org</unsubscribe>
      <post>commits@johnzon.apache.org</post>
      <archive>http://mail-archives.apache.org/mod_mbox/johnzon-commits/</archive>
      <otherArchives>
        <otherArchive>http://mail-archives.apache.org/mod_mbox/incubator-johnzon-commits/</otherArchive>
        <otherArchive>http://mail-archives.apache.org/mod_mbox/incubator-fleece-commits/</otherArchive>
      </otherArchives>
    </mailingList>
    <mailingList>
      <name>Johnzon Developer List</name>
      <subscribe>dev-subscribe@johnzon.apache.org</subscribe>
      <unsubscribe>dev-unsubscribe@johnzon.apache.org</unsubscribe>
      <post>dev@johnzon.apache.org</post>
      <archive>http://mail-archives.apache.org/mod_mbox/johnzon-dev/</archive>
      <otherArchives>
        <otherArchive>http://mail-archives.apache.org/mod_mbox/incubator-johnzon-dev/</otherArchive>
        <otherArchive>http://mail-archives.apache.org/mod_mbox/incubator-fleece-dev/</otherArchive>
      </otherArchives>
    </mailingList>
  </mailingLists>

  <ciManagement>
    <system>jenkins</system>
    <url>https://builds.apache.org/job/johnzon/</url>
  </ciManagement>

  <developers>
    <developer>
      <id>jmclean</id>
      <name>Justin Mclean</name>
      <email>jmclean AT apache.org</email>
      <roles>
        <role>Mentor</role>
      </roles>
    </developer>

    <developer>
      <id>grobmeier</id>
      <name>Christian Grobmeier</name>
      <email>grobmeier AT apache.org</email>
    </developer>

    <developer>
      <id>dkulp</id>
      <name>Daniel Kulp</name>
      <email>dkulp AT apache.org</email>
      <roles>
        <role>Mentor</role>
      </roles>
    </developer>

    <developer>
      <id>rmannibucau</id>
      <name>Romain Manni-Bucau</name>
      <email>rmannibucau AT apache.org</email>
      <roles><role>PMC</role></roles>
    </developer>

    <developer>
      <id>jlmonteiro</id>
      <name>Jean-Louis Monteiro</name>
      <email>jlmonteiro AT apache.org</email>
      <roles><role>PMC</role></roles>
    </developer>

    <developer>
      <id>struberg</id>
      <name>Mark Struberg</name>
      <email>struberg AT apache.org</email>
      <roles>
        <role>PMC</role>
      </roles>
    </developer>

    <developer>
      <id>rsandtner</id>
      <name>Reinhard Sandtner</name>
      <email>rsandtner AT apache.org</email>
      <roles><role>PMC</role></roles>
    </developer>

    <developer>
      <id>dblevins</id>
      <name>David Blevins</name>
      <email>dblevins AT apache.org</email>
      <roles><role>PMC</role></roles>
    </developer>

    <developer>
      <id>sagara</id>
      <name>Sagara Gunathunga</name>
      <email>sagara AT apache.org</email>
    </developer>

    <developer>
      <id>salyh</id>
      <name>Hendrik Saly</name>
      <email>salyh AT apache.org</email>
      <properties>
        <picUrl>http://www.gravatar.com/avatar/af23e69dbed585db0ce6445d0adb4985.png</picUrl>
      </properties>
      <roles><role>PMC</role></roles>
    </developer>
  </developers>

  <contributors>
    <contributor>
      <name>Thiago Veronezi</name>
    </contributor>
    <contributor>
      <name>Karl Grosse</name>
    </contributor>

  </contributors>

  <profiles>
    <profile>
      <id>doclint-java8-disable</id>
      <activation>
        <jdk>[1.8,)</jdk>
      </activation>
      <properties>
        <checkstyle.version>2.17</checkstyle.version>
        <javadoc.params>-Xdoclint:none</javadoc.params>
      </properties>
    </profile>
  </profiles>
</project><|MERGE_RESOLUTION|>--- conflicted
+++ resolved
@@ -29,11 +29,7 @@
   <groupId>org.apache.johnzon</groupId>
   <artifactId>johnzon</artifactId>
   <packaging>pom</packaging>
-<<<<<<< HEAD
-  <version>1.2.1-SNAPSHOT</version>
-=======
   <version>1.2.2-SNAPSHOT</version>
->>>>>>> 6606797d
   <name>Apache Johnzon</name>
   <description>Apache Johnzon is an implementation of JSR-353 (JavaTM API for JSON Processing).</description>
   <inceptionYear>2014</inceptionYear>
